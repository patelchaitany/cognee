<div align="center">
  <a href="https://github.com/topoteretes/cognee">
    <img src="https://raw.githubusercontent.com/topoteretes/cognee/refs/heads/dev/assets/cognee-logo-transparent.png" alt="Cognee Logo" height="60">
  </a>

  <br />

  cognee - Memory for AI Agents in 5 lines of code

  <p align="center">
  <a href="https://www.youtube.com/watch?v=1bezuvLwJmw&t=2s">Demo</a>
  .
  <a href="https://cognee.ai">Learn more</a>
  ·
  <a href="https://discord.gg/NQPKmU5CCg">Join Discord</a>
  ·
  <a href="https://www.reddit.com/r/AIMemory/">Join r/AIMemory</a>
  .
  <a href="https://docs.cognee.ai/">Docs</a>
  .
  <a href="https://github.com/topoteretes/cognee-community">cognee community repo</a>
  </p>


  [![GitHub forks](https://img.shields.io/github/forks/topoteretes/cognee.svg?style=social&label=Fork&maxAge=2592000)](https://GitHub.com/topoteretes/cognee/network/)
  [![GitHub stars](https://img.shields.io/github/stars/topoteretes/cognee.svg?style=social&label=Star&maxAge=2592000)](https://GitHub.com/topoteretes/cognee/stargazers/)
  [![GitHub commits](https://badgen.net/github/commits/topoteretes/cognee)](https://GitHub.com/topoteretes/cognee/commit/)
  [![Github tag](https://badgen.net/github/tag/topoteretes/cognee)](https://github.com/topoteretes/cognee/tags/)
  [![Downloads](https://static.pepy.tech/badge/cognee)](https://pepy.tech/project/cognee)
  [![License](https://img.shields.io/github/license/topoteretes/cognee?colorA=00C586&colorB=000000)](https://github.com/topoteretes/cognee/blob/main/LICENSE)
  [![Contributors](https://img.shields.io/github/contributors/topoteretes/cognee?colorA=00C586&colorB=000000)](https://github.com/topoteretes/cognee/graphs/contributors)
  <a href="https://github.com/sponsors/topoteretes"><img src="https://img.shields.io/badge/Sponsor-❤️-ff69b4.svg" alt="Sponsor"></a>

<p>
  <a href="https://www.producthunt.com/posts/cognee?embed=true&utm_source=badge-top-post-badge&utm_medium=badge&utm_souce=badge-cognee" target="_blank" style="display:inline-block; margin-right:10px;">
    <img src="https://api.producthunt.com/widgets/embed-image/v1/top-post-badge.svg?post_id=946346&theme=light&period=daily&t=1744472480704" alt="cognee - Memory&#0032;for&#0032;AI&#0032;Agents&#0032;&#0032;in&#0032;5&#0032;lines&#0032;of&#0032;code | Product Hunt" width="250" height="54" />
  </a>

  <a href="https://trendshift.io/repositories/13955" target="_blank" style="display:inline-block;">
    <img src="https://trendshift.io/api/badge/repositories/13955" alt="topoteretes%2Fcognee | Trendshift" width="250" height="55" />
  </a>
</p>



**🚀 We launched Cogwit beta (Fully-hosted AI Memory): Sign up [here](https://platform.cognee.ai/)! 🚀** 

Build dynamic memory for Agents and replace RAG using scalable, modular ECL (Extract, Cognify, Load) pipelines.

More on [use-cases](https://docs.cognee.ai/use-cases) and [evals](https://github.com/topoteretes/cognee/tree/main/evals)

  <p align="center">
  🌐 Available Languages
  :
  <!-- Keep these links. Translations will automatically update with the README. -->
  <a href="https://www.readme-i18n.com/topoteretes/cognee?lang=de">Deutsch</a> |
  <a href="https://www.readme-i18n.com/topoteretes/cognee?lang=es">Español</a> |
  <a href="https://www.readme-i18n.com/topoteretes/cognee?lang=fr">français</a> |
  <a href="https://www.readme-i18n.com/topoteretes/cognee?lang=ja">日本語</a> |
  <a href="https://www.readme-i18n.com/topoteretes/cognee?lang=ko">한국어</a> |
  <a href="https://www.readme-i18n.com/topoteretes/cognee?lang=pt">Português</a> |
  <a href="https://www.readme-i18n.com/topoteretes/cognee?lang=ru">Русский</a> |
  <a href="https://www.readme-i18n.com/topoteretes/cognee?lang=zh">中文</a>
  </p>


<div style="text-align: center">
  <img src="https://raw.githubusercontent.com/topoteretes/cognee/refs/heads/main/assets/cognee_benefits.png" alt="Why cognee?" width="50%" />
</div>
</div>


## Features

- Interconnect and retrieve your past conversations, documents, images and audio transcriptions
- Replaces RAG systems and reduces developer effort, and cost.
- Load data to graph and vector databases using only Pydantic
- Manipulate your data while ingesting from 30+ data sources

## Get Started

Get started quickly with a Google Colab  <a href="https://colab.research.google.com/drive/1jHbWVypDgCLwjE71GSXhRL3YxYhCZzG1?usp=sharing">notebook</a> , <a href="https://deepnote.com/workspace/cognee-382213d0-0444-4c89-8265-13770e333c02/project/cognee-demo-78ffacb9-5832-4611-bb1a-560386068b30/notebook/Notebook-1-75b24cda566d4c24ab348f7150792601?utm_source=share-modal&utm_medium=product-shared-content&utm_campaign=notebook&utm_content=78ffacb9-5832-4611-bb1a-560386068b30">Deepnote notebook</a> or  <a href="https://github.com/topoteretes/cognee-starter">starter repo</a>


## Contributing
Your contributions are at the core of making this a true open source project. Any contributions you make are **greatly appreciated**. See [`CONTRIBUTING.md`](CONTRIBUTING.md) for more information.





## 📦 Installation

<<<<<<< HEAD
You can install Cognee using either **pip**, **poetry**, **uv** or any other python package manager.
=======
You can install Cognee using either **uv**, **pip**, **poetry** or any other python package manager.
>>>>>>> 9987e05e
Cognee supports Python 3.10 to 3.13

### With pip

```bash
pip install cognee
```

## Local Cognee installation

You can install the local Cognee repo using **uv**, **pip** and **poetry**.
For local pip installation please make sure your pip version is above version 21.3.

### with UV with all optional dependencies

```bash
uv sync --all-extras
```

## 💻 Basic Usage

### Setup

```
import os
os.environ["LLM_API_KEY"] = "YOUR OPENAI_API_KEY"

```

You can also set the variables by creating .env file, using our <a href="https://github.com/topoteretes/cognee/blob/main/.env.template">template.</a>
To use different LLM providers, for more info check out our <a href="https://docs.cognee.ai">documentation</a>


### Simple example

This script will run the default pipeline:

```python
import cognee
import asyncio


async def main():
    # Add text to cognee
    await cognee.add("Natural language processing (NLP) is an interdisciplinary subfield of computer science and information retrieval.")

    # Generate the knowledge graph
    await cognee.cognify()

    # Query the knowledge graph
    results = await cognee.search("Tell me about NLP")

    # Display the results
    for result in results:
        print(result)


if __name__ == '__main__':
    asyncio.run(main())

```
Example output:
```
  Natural Language Processing (NLP) is a cross-disciplinary and interdisciplinary field that involves computer science and information retrieval. It focuses on the interaction between computers and human language, enabling machines to understand and process natural language.

```

## Our paper is out! <a href="https://arxiv.org/abs/2505.24478" target="_blank" rel="noopener noreferrer">Read here</a>

<div style="text-align: center">
  <img src="assets/cognee-paper.png" alt="cognee paper" width="100%" />
</div>

</div>

## Cognee UI

You can also cognify your files and query using cognee UI.

<img src="assets/cognee-ui-2.webp" width="100%" alt="Cognee UI 2"></a>

Try cognee UI out locally [here](https://docs.cognee.ai/how-to-guides/cognee-ui).

## Understand our architecture

<div style="text-align: center">
  <img src="assets/cognee_diagram.png" alt="cognee concept diagram" width="100%" />
</div>



## Demos

1. Cogwit Beta demo:

[Cogwit Beta](https://github.com/user-attachments/assets/fa520cd2-2913-4246-a444-902ea5242cb0)

2. Simple GraphRAG demo

[Simple GraphRAG demo](https://github.com/user-attachments/assets/d80b0776-4eb9-4b8e-aa22-3691e2d44b8f)

3. cognee with Ollama

[cognee with local models](https://github.com/user-attachments/assets/8621d3e8-ecb8-4860-afb2-5594f2ee17db)


## Code of Conduct

We are committed to making open source an enjoyable and respectful experience for our community. See <a href="https://github.com/topoteretes/cognee/blob/main/CODE_OF_CONDUCT.md"><code>CODE_OF_CONDUCT</code></a> for more information.

## 💫 Contributors

<a href="https://github.com/topoteretes/cognee/graphs/contributors">
  <img alt="contributors" src="https://contrib.rocks/image?repo=topoteretes/cognee"/>
</a>

## Sponsors

Thanks to the following companies for sponsoring the ongoing development of cognee.

- [GitHub's Secure Open Source Fund](https://resources.github.com/github-secure-open-source-fund/)

## Star History

[![Star History Chart](https://api.star-history.com/svg?repos=topoteretes/cognee&type=Date)](https://star-history.com/#topoteretes/cognee&Date)<|MERGE_RESOLUTION|>--- conflicted
+++ resolved
@@ -91,11 +91,8 @@
 
 ## 📦 Installation
 
-<<<<<<< HEAD
 You can install Cognee using either **pip**, **poetry**, **uv** or any other python package manager.
-=======
-You can install Cognee using either **uv**, **pip**, **poetry** or any other python package manager.
->>>>>>> 9987e05e
+
 Cognee supports Python 3.10 to 3.13
 
 ### With pip
