--- conflicted
+++ resolved
@@ -12,11 +12,7 @@
 
 import logging
 
-<<<<<<< HEAD
-logger = logging.getLogger("task:repo_processor")
-=======
 logger = logging.getLogger(__name__)
->>>>>>> 64e803b9
 
 
 @contextmanager
