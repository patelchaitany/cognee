--- conflicted
+++ resolved
@@ -10,12 +10,9 @@
 class BaseConfig(BaseSettings):
     data_root_directory: str = get_absolute_path(".data_storage")
     system_root_directory: str = get_absolute_path(".cognee_system")
-<<<<<<< HEAD
+    cache_root_directory: str = get_absolute_path(".cognee_cache")
     monitoring_tool: object = Observer.NONE
-=======
-    cache_root_directory: str = get_absolute_path(".cognee_cache")
-    monitoring_tool: object = Observer.LANGFUSE
->>>>>>> 88507cf9
+
 
     @pydantic.model_validator(mode="after")
     def validate_paths(self):
@@ -34,15 +31,10 @@
         # Require absolute paths for root directories
         self.data_root_directory = ensure_absolute_path(self.data_root_directory)
         self.system_root_directory = ensure_absolute_path(self.system_root_directory)
-<<<<<<< HEAD
-
         # Set monitoring tool based on available keys
         if self.langfuse_public_key and self.langfuse_secret_key:
             self.monitoring_tool = Observer.LANGFUSE
 
-=======
-        self.cache_root_directory = ensure_absolute_path(self.cache_root_directory)
->>>>>>> 88507cf9
         return self
 
     langfuse_public_key: Optional[str] = os.getenv("LANGFUSE_PUBLIC_KEY")
