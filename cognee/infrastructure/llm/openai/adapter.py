--- conflicted
+++ resolved
@@ -16,8 +16,7 @@
     api_key: str
   
     """Adapter for OpenAI's GPT-3, GPT=4 API"""
-<<<<<<< HEAD
-    def __init__(self, api_key: str, model:str):
+    def __init__(self, api_key: str, model: str, streaming: bool = False):
         base_config = get_base_config()
 
         if base_config.monitoring_tool == MonitoringTool.LANGFUSE:
@@ -29,9 +28,6 @@
         else:
             from openai import AsyncOpenAI, OpenAI
 
-=======
-    def __init__(self, api_key: str, model:str, streaming:bool = False):
->>>>>>> 5ef81956
         self.aclient = instructor.from_openai(AsyncOpenAI(api_key = api_key))
         self.client = instructor.from_openai(OpenAI(api_key = api_key))
         self.model = model
