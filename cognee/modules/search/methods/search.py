--- conflicted
+++ resolved
@@ -7,29 +7,17 @@
 
 from cognee.shared.utils import send_telemetry
 from cognee.context_global_variables import set_database_global_context_variables
-<<<<<<< HEAD
 from cognee.modules.retrieval.chunks_retriever import ChunksRetriever
 from cognee.modules.retrieval.insights_retriever import InsightsRetriever
 from cognee.modules.retrieval.summaries_retriever import SummariesRetriever
 from cognee.modules.retrieval.completion_retriever import CompletionRetriever
 from cognee.modules.retrieval.graph_completion_retriever import GraphCompletionRetriever
-from cognee.modules.retrieval.jaccard_retrival import JaccardChunksRetriever
 from cognee.modules.retrieval.graph_summary_completion_retriever import (
     GraphSummaryCompletionRetriever,
 )
 from cognee.modules.retrieval.graph_completion_cot_retriever import GraphCompletionCotRetriever
 from cognee.modules.retrieval.graph_completion_context_extension_retriever import (
     GraphCompletionContextExtensionRetriever,
-=======
-
-from cognee.modules.engine.models.node_set import NodeSet
-from cognee.modules.graph.cognee_graph.CogneeGraphElements import Edge
-from cognee.modules.search.types import (
-    SearchResult,
-    CombinedSearchResult,
-    SearchResultDataset,
-    SearchType,
->>>>>>> 302d9ee3
 )
 from cognee.modules.search.operations import log_query, log_result
 from cognee.modules.users.models import User
@@ -169,32 +157,7 @@
     node_name: Optional[List[str]] = None,
     save_interaction: bool = False,
     last_k: Optional[int] = None,
-<<<<<<< HEAD
     with_scores: bool = False,
-) -> list:
-    search_tasks: dict[SearchType, Callable] = {
-        SearchType.SUMMARIES: SummariesRetriever(top_k=top_k).get_completion,
-        SearchType.INSIGHTS: InsightsRetriever(top_k=top_k).get_completion,
-        SearchType.CHUNKS: ChunksRetriever(top_k=top_k).get_completion,
-        SearchType.RAG_COMPLETION: CompletionRetriever(
-            system_prompt_path=system_prompt_path, top_k=top_k
-        ).get_completion,
-        SearchType.GRAPH_COMPLETION: GraphCompletionRetriever(
-            system_prompt_path=system_prompt_path,
-            top_k=top_k,
-            node_type=node_type,
-            node_name=node_name,
-            save_interaction=save_interaction,
-        ).get_completion,
-        SearchType.GRAPH_COMPLETION_COT: GraphCompletionCotRetriever(
-            system_prompt_path=system_prompt_path,
-            top_k=top_k,
-            node_type=node_type,
-            node_name=node_name,
-            save_interaction=save_interaction,
-        ).get_completion,
-        SearchType.GRAPH_COMPLETION_CONTEXT_EXTENSION: GraphCompletionContextExtensionRetriever(
-=======
     only_context: bool = False,
     use_combined_context: bool = False,
 ) -> Union[
@@ -213,7 +176,6 @@
             search_datasets=search_datasets,
             query_type=query_type,
             query_text=query_text,
->>>>>>> 302d9ee3
             system_prompt_path=system_prompt_path,
             system_prompt=system_prompt,
             top_k=top_k,
@@ -242,28 +204,6 @@
             node_type=node_type,
             node_name=node_name,
             save_interaction=save_interaction,
-<<<<<<< HEAD
-        ).get_completion,
-        SearchType.CODE: CodeRetriever(top_k=top_k).get_completion,
-        SearchType.CYPHER: CypherSearchRetriever().get_completion,
-        SearchType.NATURAL_LANGUAGE: NaturalLanguageRetriever().get_completion,
-        SearchType.FEEDBACK: UserQAFeedback(last_k=last_k).add_feedback,
-        SearchType.CHUNKS_LEXICAL: JaccardChunksRetriever(top_k=top_k,with_scores = with_scores).get_completion,
-    }
-
-    # If the query type is FEELING_LUCKY, select the search type intelligently
-    if query_type is SearchType.FEELING_LUCKY:
-        query_type = await select_search_type(query)
-
-    search_task = search_tasks.get(query_type)
-
-    if search_task is None:
-        raise UnsupportedSearchTypeError(str(query_type))
-
-    send_telemetry("cognee.search EXECUTION STARTED", user.id)
-
-    results = await search_task(query)
-=======
             last_k=last_k,
         )
         search_tools = specific_search_tools
@@ -271,7 +211,6 @@
             [get_completion, _] = search_tools
         else:
             get_completion = search_tools[0]
->>>>>>> 302d9ee3
 
         def prepare_combined_context(
             context,
