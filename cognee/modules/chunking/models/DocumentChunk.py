<<<<<<< HEAD
from typing import List, Optional
=======
from typing import List, Union
>>>>>>> 302d9ee3

from cognee.infrastructure.engine import DataPoint
from cognee.modules.data.processing.document_types import Document
from cognee.modules.engine.models import Entity
from cognee.tasks.temporal_graph.models import Event


class DocumentChunk(DataPoint):
    """
    Represents a chunk of text from a document with associated metadata.

    Public methods include:

    - No public methods defined in the provided code.

    Instance variables include:

    - text: The textual content of the chunk.
    - chunk_size: The size of the chunk.
    - chunk_index: The index of the chunk in the original document.
    - cut_type: The type of cut that defined this chunk.
    - is_part_of: The document to which this chunk belongs.
    - contains: A list of entities or events contained within the chunk (default is None).
    - metadata: A dictionary to hold meta information related to the chunk, including index
    fields.
    """

    text: str
    chunk_size: int
    chunk_index: int
    cut_type: str
<<<<<<< HEAD
    is_part_of: Optional[Document] = None
    contains: List[Entity] = None
=======
    is_part_of: Document
    contains: List[Union[Entity, Event]] = None
>>>>>>> 302d9ee3

    metadata: dict = {"index_fields": ["text"]}<|MERGE_RESOLUTION|>--- conflicted
+++ resolved
@@ -1,8 +1,4 @@
-<<<<<<< HEAD
-from typing import List, Optional
-=======
-from typing import List, Union
->>>>>>> 302d9ee3
+from typing import List, Union, Optional
 
 from cognee.infrastructure.engine import DataPoint
 from cognee.modules.data.processing.document_types import Document
@@ -34,12 +30,7 @@
     chunk_size: int
     chunk_index: int
     cut_type: str
-<<<<<<< HEAD
+    contains: List[Union[Entity, Event]] = None
     is_part_of: Optional[Document] = None
-    contains: List[Entity] = None
-=======
-    is_part_of: Document
-    contains: List[Union[Entity, Event]] = None
->>>>>>> 302d9ee3
 
     metadata: dict = {"index_fields": ["text"]}